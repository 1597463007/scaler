add_library(cc_ymq SHARED)

<<<<<<< HEAD
target_sources(cc_ymq PRIVATE
  coro_context.h
  coro_context.cpp
=======
add_library(ymq SHARED)

target_sources(ymq PRIVATE
  io_context.h
  io_context.cpp

  event_loop.h

  event_loop_thread.h
  event_loop_thread.cpp

  io_socket.h
  io_socket.cpp

  configuration.hpp
>>>>>>> e5c0cbe1
)

set(CMAKE_LIBRARY_OUTPUT_DIRECTORY ${CMAKE_BINARY_DIR}/scaler/io/ymq)

install(TARGETS cc_ymq
        LIBRARY DESTINATION scaler/io)

find_package(Python COMPONENTS Development)

add_library(ymq SHARED)

set_target_properties(ymq PROPERTIES  PREFIX "")

target_sources(ymq PRIVATE pymod_ymq/ymq.cpp)
target_include_directories(ymq PRIVATE ${Python_INCLUDE_DIRS})
target_link_libraries(ymq PRIVATE cc_ymq
                          PRIVATE ${Python_LIBRARIES}
)

target_link_options(ymq PRIVATE "-Wl,-rpath,$ORIGIN")

install(TARGETS ymq
<<<<<<< HEAD
        LIBRARY DESTINATION scaler/io/ymq)
=======
        LIBRARY DESTINATION ${CMAKE_SOURCE_DIR}/scaler/lib)

add_subdirectory(examples)
>>>>>>> e5c0cbe1
<|MERGE_RESOLUTION|>--- conflicted
+++ resolved
@@ -1,10 +1,5 @@
 add_library(cc_ymq SHARED)
 
-<<<<<<< HEAD
-target_sources(cc_ymq PRIVATE
-  coro_context.h
-  coro_context.cpp
-=======
 add_library(ymq SHARED)
 
 target_sources(ymq PRIVATE
@@ -20,13 +15,12 @@
   io_socket.cpp
 
   configuration.hpp
->>>>>>> e5c0cbe1
 )
 
 set(CMAKE_LIBRARY_OUTPUT_DIRECTORY ${CMAKE_BINARY_DIR}/scaler/io/ymq)
 
 install(TARGETS cc_ymq
-        LIBRARY DESTINATION scaler/io)
+        LIBRARY DESTINATION scaler/io/ymq)
 
 find_package(Python COMPONENTS Development)
 
@@ -43,10 +37,6 @@
 target_link_options(ymq PRIVATE "-Wl,-rpath,$ORIGIN")
 
 install(TARGETS ymq
-<<<<<<< HEAD
-        LIBRARY DESTINATION scaler/io/ymq)
-=======
         LIBRARY DESTINATION ${CMAKE_SOURCE_DIR}/scaler/lib)
 
-add_subdirectory(examples)
->>>>>>> e5c0cbe1
+add_subdirectory(examples)